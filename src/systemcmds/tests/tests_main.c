/****************************************************************************
 *
 *   Copyright (c) 2012, 2013 PX4 Development Team. All rights reserved.
 *
 * Redistribution and use in source and binary forms, with or without
 * modification, are permitted provided that the following conditions
 * are met:
 *
 * 1. Redistributions of source code must retain the above copyright
 *    notice, this list of conditions and the following disclaimer.
 * 2. Redistributions in binary form must reproduce the above copyright
 *    notice, this list of conditions and the following disclaimer in
 *    the documentation and/or other materials provided with the
 *    distribution.
 * 3. Neither the name PX4 nor the names of its contributors may be
 *    used to endorse or promote products derived from this software
 *    without specific prior written permission.
 *
 * THIS SOFTWARE IS PROVIDED BY THE COPYRIGHT HOLDERS AND CONTRIBUTORS
 * "AS IS" AND ANY EXPRESS OR IMPLIED WARRANTIES, INCLUDING, BUT NOT
 * LIMITED TO, THE IMPLIED WARRANTIES OF MERCHANTABILITY AND FITNESS
 * FOR A PARTICULAR PURPOSE ARE DISCLAIMED. IN NO EVENT SHALL THE
 * COPYRIGHT OWNER OR CONTRIBUTORS BE LIABLE FOR ANY DIRECT, INDIRECT,
 * INCIDENTAL, SPECIAL, EXEMPLARY, OR CONSEQUENTIAL DAMAGES (INCLUDING,
 * BUT NOT LIMITED TO, PROCUREMENT OF SUBSTITUTE GOODS OR SERVICES; LOSS
 * OF USE, DATA, OR PROFITS; OR BUSINESS INTERRUPTION) HOWEVER CAUSED
 * AND ON ANY THEORY OF LIABILITY, WHETHER IN CONTRACT, STRICT
 * LIABILITY, OR TORT (INCLUDING NEGLIGENCE OR OTHERWISE) ARISING IN
 * ANY WAY OUT OF THE USE OF THIS SOFTWARE, EVEN IF ADVISED OF THE
 * POSSIBILITY OF SUCH DAMAGE.
 *
 ****************************************************************************/

/**
 * @file tests_main.c
 * Tests main file, loads individual tests.
 *
 * @author Lorenz Meier <lm@inf.ethz.ch>
 */

#include <nuttx/config.h>

#include <sys/types.h>

#include <stdio.h>
#include <stdlib.h>
#include <string.h>
#include <unistd.h>
#include <fcntl.h>
#include <errno.h>
#include <debug.h>

#include <arch/board/board.h>

#include <nuttx/spi.h>

#include <systemlib/perf_counter.h>

#include "tests.h"

/****************************************************************************
 * Private Function Prototypes
 ****************************************************************************/

static int test_help(int argc, char *argv[]);
static int test_all(int argc, char *argv[]);
static int test_perf(int argc, char *argv[]);
static int test_jig(int argc, char *argv[]);

/****************************************************************************
 * Private Data
 ****************************************************************************/

const struct {
	const char 	*name;
	int	(* fn)(int argc, char *argv[]);
	unsigned	options;
#define OPT_NOHELP	(1<<0)
#define OPT_NOALLTEST	(1<<1)
#define OPT_NOJIGTEST	(1<<2)
} tests[] = {
	{"led",			test_led,	0},
	{"int",			test_int,	0},
	{"float",		test_float,	0},
	{"sensors",		test_sensors,	0},
	{"gpio",		test_gpio,	OPT_NOJIGTEST | OPT_NOALLTEST},
	{"hrt",			test_hrt,	OPT_NOJIGTEST | OPT_NOALLTEST},
	{"ppm",			test_ppm,	OPT_NOJIGTEST | OPT_NOALLTEST},
	{"servo",		test_servo,	OPT_NOJIGTEST | OPT_NOALLTEST},
	{"ppm_loopback",	test_ppm_loopback,	OPT_NOALLTEST},
	{"adc",			test_adc,	OPT_NOJIGTEST},
	{"jig_voltages",	test_jig_voltages,	OPT_NOALLTEST},
	{"uart_loopback",	test_uart_loopback,	OPT_NOJIGTEST | OPT_NOALLTEST},
	{"uart_baudchange",	test_uart_baudchange,	OPT_NOJIGTEST | OPT_NOALLTEST},
	{"uart_send",		test_uart_send,	OPT_NOJIGTEST | OPT_NOALLTEST},
	{"uart_console",	test_uart_console,	OPT_NOJIGTEST | OPT_NOALLTEST},
	{"hott_telemetry",	test_hott_telemetry,	OPT_NOJIGTEST | OPT_NOALLTEST},
	{"tone",		test_tone,	0},
	{"sleep",		test_sleep,	OPT_NOJIGTEST},
	{"time",		test_time,	OPT_NOJIGTEST},
	{"perf",		test_perf,	OPT_NOJIGTEST},
	{"all",			test_all,	OPT_NOALLTEST | OPT_NOJIGTEST},
	{"jig",			test_jig,	OPT_NOJIGTEST | OPT_NOALLTEST},
	{"param",		test_param,	0},
	{"bson",		test_bson,	0},
	{"file",		test_file,	0},
	{"mixer",		test_mixer,	OPT_NOJIGTEST | OPT_NOALLTEST},
	{"rc",			test_rc,	OPT_NOJIGTEST | OPT_NOALLTEST},
	{"conv",		test_conv,	OPT_NOJIGTEST | OPT_NOALLTEST},
	{"mount",		test_mount,	OPT_NOJIGTEST | OPT_NOALLTEST},
<<<<<<< HEAD
	{"mathlib",		test_mathlib,	0},
=======
	{"mtd",			test_mtd,	0},
>>>>>>> 73546b66
	{"help",		test_help,	OPT_NOALLTEST | OPT_NOHELP | OPT_NOJIGTEST},
	{NULL,			NULL, 		0}
};

#define NTESTS (sizeof(tests) / sizeof(tests[0]))

static int
test_help(int argc, char *argv[])
{
	unsigned	i;

	printf("Available tests:\n");

	for (i = 0; tests[i].name; i++)
		printf("  %s\n", tests[i].name);

	return 0;
}

static int
test_all(int argc, char *argv[])
{
	unsigned	i;
	char		*args[2] = {"all", NULL};
	unsigned int failcount = 0;
	unsigned int testcount = 0;
	bool		passed[NTESTS];

	printf("\nRunning all tests...\n\n");

	for (i = 0; tests[i].name; i++) {
		/* Only run tests that are not excluded */
		if (!(tests[i].options & OPT_NOALLTEST)) {
			printf("  [%s] \t\t\tSTARTING TEST\n", tests[i].name);
			fflush(stdout);

			/* Execute test */
			if (tests[i].fn(1, args) != 0) {
				fprintf(stderr, "  [%s] \t\t\tFAIL\n", tests[i].name);
				fflush(stderr);
				failcount++;
				passed[i] = false;
			} else {
				printf("  [%s] \t\t\tPASS\n", tests[i].name);
				fflush(stdout);
				passed[i] = true;
			}
			testcount++;
		}
	}

	/* Print summary */
	printf("\n");
	int j;

	for (j = 0; j < 40; j++) {
		printf("-");
	}

	printf("\n\n");

	printf("     T E S T    S U M M A R Y\n\n");

	if (failcount == 0) {
		printf("  ______     __         __            ______     __  __    \n");
		printf(" /\\  __ \\   /\\ \\       /\\ \\          /\\  __ \\   /\\ \\/ /    \n");
		printf(" \\ \\  __ \\  \\ \\ \\____  \\ \\ \\____     \\ \\ \\/\\ \\  \\ \\  _\"-.  \n");
		printf("  \\ \\_\\ \\_\\  \\ \\_____\\  \\ \\_____\\     \\ \\_____\\  \\ \\_\\ \\_\\ \n");
		printf("   \\/_/\\/_/   \\/_____/   \\/_____/      \\/_____/   \\/_/\\/_/ \n");
		printf("\n");
		printf(" All tests passed (%d of %d)\n", testcount, testcount);

	} else {
		printf("  ______   ______     __     __ \n");
		printf(" /\\  ___\\ /\\  __ \\   /\\ \\   /\\ \\    \n");
		printf(" \\ \\  __\\ \\ \\  __ \\  \\ \\ \\  \\ \\ \\__\n");
		printf("  \\ \\_\\    \\ \\_\\ \\_\\  \\ \\_\\  \\ \\_____\\ \n");
		printf("   \\/_/     \\/_/\\/_/   \\/_/   \\/_____/ \n");
		printf("\n");
		printf(" Some tests failed (%d of %d)\n", failcount, testcount);
	}

	printf("\n");

	/* Print failed tests */
	if (failcount > 0) printf(" Failed tests:\n\n");

	unsigned int k;

	for (k = 0; k < i; k++) {
		if (!passed[k] && !(tests[k].options & OPT_NOALLTEST)) {
			printf(" [%s] to obtain details, please re-run with\n\t nsh> tests %s\n\n", tests[k].name, tests[k].name);
		}
	}

	fflush(stdout);

	return 0;
}

static int
test_perf(int argc, char *argv[])
{
	perf_counter_t	cc, ec;

	cc = perf_alloc(PC_COUNT, "test_count");
	ec = perf_alloc(PC_ELAPSED, "test_elapsed");

	if ((cc == NULL) || (ec == NULL)) {
		printf("perf: counter alloc failed\n");
		return 1;
	}

	perf_begin(ec);
	perf_count(cc);
	perf_count(cc);
	perf_count(cc);
	perf_count(cc);
	printf("perf: expect count of 4\n");
	perf_print_counter(cc);
	perf_end(ec);
	printf("perf: expect count of 1\n");
	perf_print_counter(ec);
	printf("perf: expect at least two counters\n");
	perf_print_all();

	perf_free(cc);
	perf_free(ec);

	return OK;
}

int test_jig(int argc, char *argv[])
{
	unsigned	i;
	char		*args[2] = {"jig", NULL};
	unsigned int failcount = 0;
	unsigned int testcount = 0;
	bool		passed[NTESTS];

	printf("\nRunning all tests...\n\n");
	for (i = 0; tests[i].name; i++) {
		/* Only run tests that are not excluded */
		if (!(tests[i].options & OPT_NOJIGTEST)) {
			printf("  [%s] \t\t\tSTARTING TEST\n", tests[i].name);
			fflush(stdout);
			/* Execute test */
			if (tests[i].fn(1, args) != 0) {
				fprintf(stderr, "  [%s] \t\t\tFAIL\n", tests[i].name);
				fflush(stderr);
				failcount++;
				passed[i] = false;
			} else {
				printf("  [%s] \t\t\tPASS\n", tests[i].name);
				fflush(stdout);
				passed[i] = true;
			}
			testcount++;
		}
	}

	/* Print summary */
	printf("\n");
	int j;
	for (j = 0; j < 40; j++)
	{
		printf("-");
	}
	printf("\n\n");

	printf("     T E S T    S U M M A R Y\n\n");
	if (failcount == 0) {
		printf("  ______     __         __            ______     __  __    \n");
		printf(" /\\  __ \\   /\\ \\       /\\ \\          /\\  __ \\   /\\ \\/ /    \n");
		printf(" \\ \\  __ \\  \\ \\ \\____  \\ \\ \\____     \\ \\ \\/\\ \\  \\ \\  _\"-.  \n");
		printf("  \\ \\_\\ \\_\\  \\ \\_____\\  \\ \\_____\\     \\ \\_____\\  \\ \\_\\ \\_\\ \n");
		printf("   \\/_/\\/_/   \\/_____/   \\/_____/      \\/_____/   \\/_/\\/_/ \n");
		printf("\n");
		printf(" All tests passed (%d of %d)\n", testcount, testcount);
	} else {
		printf("  ______   ______     __     __ \n");
		printf(" /\\  ___\\ /\\  __ \\   /\\ \\   /\\ \\    \n");
		printf(" \\ \\  __\\ \\ \\  __ \\  \\ \\ \\  \\ \\ \\__\n");
		printf("  \\ \\_\\    \\ \\_\\ \\_\\  \\ \\_\\  \\ \\_____\\ \n");
		printf("   \\/_/     \\/_/\\/_/   \\/_/   \\/_____/ \n");
		printf("\n");
		printf(" Some tests failed (%d of %d)\n", failcount, testcount);
	}
	printf("\n");

	/* Print failed tests */
	if (failcount > 0) printf(" Failed tests:\n\n");
	unsigned int k;
	for (k = 0; k < i; k++)
	{
		if (!passed[i] && !(tests[k].options & OPT_NOJIGTEST))
		{
			printf(" [%s] to obtain details, please re-run with\n\t nsh> tests %s\n\n", tests[k].name, tests[k].name);
		}
	}
	fflush(stdout);

	return 0;
}

__EXPORT int tests_main(int argc, char *argv[]);

/**
 * Executes system tests.
 */
int tests_main(int argc, char *argv[])
{
	unsigned	i;

	if (argc < 2) {
		printf("tests: missing test name - 'tests help' for a list of tests\n");
		return 1;
	}

	for (i = 0; tests[i].name; i++) {
		if (!strcmp(tests[i].name, argv[1]))
			return tests[i].fn(argc - 1, argv + 1);
	}

	printf("tests: no test called '%s' - 'tests help' for a list of tests\n", argv[1]);
	return ERROR;
}<|MERGE_RESOLUTION|>--- conflicted
+++ resolved
@@ -108,11 +108,8 @@
 	{"rc",			test_rc,	OPT_NOJIGTEST | OPT_NOALLTEST},
 	{"conv",		test_conv,	OPT_NOJIGTEST | OPT_NOALLTEST},
 	{"mount",		test_mount,	OPT_NOJIGTEST | OPT_NOALLTEST},
-<<<<<<< HEAD
+	{"mtd",			test_mtd,	0},
 	{"mathlib",		test_mathlib,	0},
-=======
-	{"mtd",			test_mtd,	0},
->>>>>>> 73546b66
 	{"help",		test_help,	OPT_NOALLTEST | OPT_NOHELP | OPT_NOJIGTEST},
 	{NULL,			NULL, 		0}
 };
